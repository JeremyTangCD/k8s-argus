--- conflicted
+++ resolved
@@ -106,7 +106,6 @@
 }
 
 // Find searches for a device group identified by the parent ID and name.
-<<<<<<< HEAD
 func Find(parentID int32, name string, client *client.LMSdkGo) (*models.DeviceGroup, error) {
 	params := lm.NewGetDeviceGroupListParams()
 	fields := "name,id,parentId,subGroups"
@@ -116,13 +115,6 @@
 	restResponse, err := client.LM.GetDeviceGroupList(params)
 	if err != nil {
 		return nil, fmt.Errorf("failed to get device group list when searching for %q: %v", name, err)
-=======
-func Find(parentID int32, name string, client *lm.DefaultApi) (*lm.RestDeviceGroup, error) {
-	filter := fmt.Sprintf("name:%s", url.QueryEscape(name))
-	restResponse, apiResponse, err := client.GetDeviceGroupList("name,id,parentId,subGroups", -1, 0, filter)
-	if _err := utilities.CheckAllErrors(restResponse, apiResponse, err); _err != nil {
-		return nil, fmt.Errorf("failed to get device group list when searching for %q: %v", name, _err)
->>>>>>> 3df3f7ac
 	}
 
 	log.Debugf("%#v", restResponse)
@@ -202,14 +194,10 @@
 		AppliesTo:       appliesTo,
 		DisableAlerting: disableAlerting,
 	})
-<<<<<<< HEAD
+
 	restResponse, err := client.LM.AddDeviceGroup(params)
 	if err != nil {
 		return nil, fmt.Errorf("failed to add device group %q: %v", name, err)
-=======
-	if e := utilities.CheckAllErrors(restResponse, apiResponse, err); e != nil {
-		return nil, fmt.Errorf("failed to add device group %q: %v", name, e)
->>>>>>> 3df3f7ac
 	}
 
 	deviceGroup := restResponse.Payload
