package device

import (
	"context"
	"fmt"

	"github.com/logicmonitor/k8s-argus/pkg/config"
	"github.com/logicmonitor/k8s-argus/pkg/constants"
	"github.com/logicmonitor/k8s-argus/pkg/device/builder"
	"github.com/logicmonitor/k8s-argus/pkg/types"
	"github.com/logicmonitor/k8s-argus/pkg/utilities"
	"github.com/logicmonitor/k8s-collectorset-controller/api"
	lm "github.com/logicmonitor/lm-sdk-go"
	log "github.com/sirupsen/logrus"
)

// Manager implements types.DeviceManager
type Manager struct {
	*types.Base
	*builder.Builder
	ControllerClient api.CollectorSetControllerClient
}

func buildDevice(c *config.Config, client api.CollectorSetControllerClient, options ...types.DeviceOption) *lm.RestDevice {
	device := &lm.RestDevice{
		CustomProperties: []lm.NameAndValue{
			{
				Name:  constants.K8sClusterNamePropertyKey,
				Value: c.ClusterName,
			},
		},
		DisableAlerting: c.DisableAlerting,
		HostGroupIds:    "1",
		DeviceType:      constants.K8sDeviceType,
	}

	for _, option := range options {
		option(device)
	}

	reply, err := client.CollectorID(context.Background(), &api.CollectorIDRequest{})
	if err != nil {
		log.Errorf("Failed to get collector ID: %v", err)
	} else {
		log.Infof("Using collector ID %d for %q", reply.Id, device.DisplayName)
		device.PreferredCollectorId = reply.Id
	}

	return device
}

<<<<<<< HEAD
// checkAndUpdateExistDevice tries to find and update the devices which needs to be changed
func (m *Manager) checkAndUpdateExistDevice(device *lm.RestDevice) (*lm.RestDevice, error) {
=======
// checkAndUpdateExistingDevice tries to find and update the devices which needs to be changed
func (m *Manager) checkAndUpdateExistingDevice(device *lm.RestDevice) (*lm.RestDevice, error) {
>>>>>>> 8f7491d9
	oldDevice, err := m.FindByDisplayName(device.DisplayName)
	if err != nil {
		return nil, err
	}
	if oldDevice == nil {
		return nil, fmt.Errorf("can not find the device: %s", device.DisplayName)
	}

	// the device which is not changed will be ignored
	if device.Name == oldDevice.Name {
		log.Infof("No changes to device (%s). Ignoring update", device.DisplayName)
		return device, nil
	}

	// the device of the other cluster will be ignored
	oldClusterName := ""
	if oldDevice.CustomProperties != nil && len(oldDevice.CustomProperties) > 0 {
		for _, cp := range oldDevice.CustomProperties {
			if cp.Name == constants.K8sClusterNamePropertyKey {
				oldClusterName = cp.Value
			}
		}
	}
	if oldClusterName != m.Config().ClusterName {
		log.Infof("Device (%s) belongs to a different cluster (%s). Ignoring update", device.DisplayName, oldClusterName)
		return device, nil
	}

	newDevice, err := m.updateAndReplace(oldDevice.Id, device)
	if err != nil {
		return nil, err
	}
	log.Infof("Finished updating the device: %s", newDevice.DisplayName)
	return newDevice, nil
}

func (m *Manager) updateAndReplace(id int32, device *lm.RestDevice) (*lm.RestDevice, error) {

	restResponse, apiResponse, err := m.LMClient.UpdateDevice(*device, id, "replace")
	if _err := utilities.CheckAllErrors(restResponse, apiResponse, err); _err != nil {
		return nil, _err
	}
	log.Debugf("%#v", restResponse)

	return &restResponse.Data, nil
}

// FindByDisplayName implements types.DeviceManager.
func (m *Manager) FindByDisplayName(name string) (*lm.RestDevice, error) {
	filter := fmt.Sprintf("displayName:%s", name)
	restResponse, apiResponse, err := m.LMClient.GetDeviceList("", -1, 0, filter)
	if _err := utilities.CheckAllErrors(restResponse, apiResponse, err); _err != nil {
		return nil, _err
	}
	log.Debugf("%#v", restResponse)
	if restResponse.Data.Total == 1 {
		return &restResponse.Data.Items[0], nil
	}

	return nil, nil
}

// Add implements types.DeviceManager.
func (m *Manager) Add(options ...types.DeviceOption) (*lm.RestDevice, error) {
	device := buildDevice(m.Config(), m.ControllerClient, options...)
	log.Debugf("%#v", device)

	restResponse, apiResponse, err := m.LMClient.AddDevice(*device, false)
	if _err := utilities.CheckAllErrors(restResponse, apiResponse, err); _err != nil {
		if restResponse != nil && restResponse.Status == 600 {
			log.Infof("Check and Update the existing device: %s", device.DisplayName)
<<<<<<< HEAD
			newDevice, err := m.checkAndUpdateExistDevice(device)
=======
			newDevice, err := m.checkAndUpdateExistingDevice(device)
>>>>>>> 8f7491d9
			if err != nil {
				return nil, err
			}
			return newDevice, nil
		}

		return nil, _err
	}
	log.Debugf("%#v", restResponse)

	return &restResponse.Data, nil
}

// UpdateAndReplaceByID implements types.DeviceManager.
func (m *Manager) UpdateAndReplaceByID(id int32, options ...types.DeviceOption) (*lm.RestDevice, error) {
	device := buildDevice(m.Config(), m.ControllerClient, options...)
	log.Debugf("%#v", device)

	return m.updateAndReplace(id, device)
}

// UpdateAndReplaceByDisplayName implements types.DeviceManager.
func (m *Manager) UpdateAndReplaceByDisplayName(name string, options ...types.DeviceOption) (*lm.RestDevice, error) {
	d, err := m.FindByDisplayName(name)
	if err != nil {
		return nil, err
	}

	if d == nil {
		log.Warnf("Could not find device %q", name)
		return nil, nil
	}

	// Update the device.
	device, err := m.UpdateAndReplaceByID(d.Id, options...)
	if err != nil {
		return nil, err
	}

	return device, nil
}

// UpdateAndReplaceFieldByID implements types.DeviceManager.
func (m *Manager) UpdateAndReplaceFieldByID(id int32, field string, options ...types.DeviceOption) (*lm.RestDevice, error) {
	device := buildDevice(m.Config(), m.ControllerClient, options...)
	log.Debugf("%#v", device)

	restResponse, apiResponse, err := m.LMClient.PatchDeviceById(*device, id, "replace", field)
	if _err := utilities.CheckAllErrors(restResponse, apiResponse, err); _err != nil {
		return nil, _err
	}
	log.Debugf("%#v", restResponse)

	return &restResponse.Data, nil
}

// UpdateAndReplaceFieldByDisplayName implements types.DeviceManager.
func (m *Manager) UpdateAndReplaceFieldByDisplayName(name string, field string, options ...types.DeviceOption) (*lm.RestDevice, error) {
	d, err := m.FindByDisplayName(name)
	if err != nil {
		return nil, err
	}

	if d == nil {
		log.Infof("Could not find device %q", name)
		return nil, nil
	}

	// Update the device.
	device, err := m.UpdateAndReplaceFieldByID(d.Id, field, options...)
	if err != nil {
		return nil, err
	}

	return device, nil
}

// DeleteByID implements types.DeviceManager.
func (m *Manager) DeleteByID(id int32) error {
	restResponse, apiResponse, err := m.LMClient.DeleteDevice(id)
	return utilities.CheckAllErrors(restResponse, apiResponse, err)
}

// DeleteByDisplayName implements types.DeviceManager.
func (m *Manager) DeleteByDisplayName(name string) error {
	d, err := m.FindByDisplayName(name)
	if err != nil {
		return err
	}

	// TODO: Should this return an error?
	if d == nil {
		log.Infof("Could not find device %q", name)
		return nil
	}

	restResponse, apiResponse, err := m.LMClient.DeleteDevice(d.Id)
	return utilities.CheckAllErrors(restResponse, apiResponse, err)
}

// Config implements types.DeviceManager.
func (m *Manager) Config() *config.Config {
	return m.Base.Config
}

// GetListByGroupID implements getting all the devices belongs to the group directly
func (m *Manager) GetListByGroupID(groupID int32) ([]lm.RestDevice, error) {
	restResponse, apiResponse, err := m.LMClient.GetImmediateDeviceListByDeviceGroupId(groupID, "id,name,displayName,customProperties", -1, 0, "")
	if _err := utilities.CheckAllErrors(restResponse, apiResponse, err); _err != nil {
		return nil, _err
	}
	log.Debugf("%#v", restResponse)
	return restResponse.Data.Items, nil
}<|MERGE_RESOLUTION|>--- conflicted
+++ resolved
@@ -49,13 +49,8 @@
 	return device
 }
 
-<<<<<<< HEAD
-// checkAndUpdateExistDevice tries to find and update the devices which needs to be changed
-func (m *Manager) checkAndUpdateExistDevice(device *lm.RestDevice) (*lm.RestDevice, error) {
-=======
 // checkAndUpdateExistingDevice tries to find and update the devices which needs to be changed
 func (m *Manager) checkAndUpdateExistingDevice(device *lm.RestDevice) (*lm.RestDevice, error) {
->>>>>>> 8f7491d9
 	oldDevice, err := m.FindByDisplayName(device.DisplayName)
 	if err != nil {
 		return nil, err
@@ -127,11 +122,7 @@
 	if _err := utilities.CheckAllErrors(restResponse, apiResponse, err); _err != nil {
 		if restResponse != nil && restResponse.Status == 600 {
 			log.Infof("Check and Update the existing device: %s", device.DisplayName)
-<<<<<<< HEAD
-			newDevice, err := m.checkAndUpdateExistDevice(device)
-=======
 			newDevice, err := m.checkAndUpdateExistingDevice(device)
->>>>>>> 8f7491d9
 			if err != nil {
 				return nil, err
 			}
