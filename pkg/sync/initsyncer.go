package sync

import (
	"sync"

	"github.com/logicmonitor/k8s-argus/pkg/constants"
	"github.com/logicmonitor/k8s-argus/pkg/device"
	"github.com/logicmonitor/k8s-argus/pkg/devicegroup"
<<<<<<< HEAD
	"github.com/logicmonitor/k8s-argus/pkg/err"
	"github.com/logicmonitor/k8s-argus/pkg/watch/deployment"
=======
>>>>>>> dfe477f0
	"github.com/logicmonitor/k8s-argus/pkg/watch/node"
	"github.com/logicmonitor/k8s-argus/pkg/watch/pod"
	"github.com/logicmonitor/k8s-argus/pkg/watch/service"
	"github.com/logicmonitor/lm-sdk-go/models"
	log "github.com/sirupsen/logrus"
)

// InitSyncer implements the initial sync through logicmonitor API
type InitSyncer struct {
	DeviceManager *device.Manager
}

// InitSync implements the initial sync through logicmonitor API
func (i *InitSyncer) InitSync() {
	log.Infof("Start to sync the resource devices")
	clusterName := i.DeviceManager.Base.Config.ClusterName
	// get the cluster info
	parentGroupID := i.DeviceManager.Config().ClusterGroupID
	groupName := constants.ClusterDeviceGroupPrefix + clusterName
	rest, err := devicegroup.Find(parentGroupID, groupName, i.DeviceManager.LMClient)
	if err != nil || rest == nil {
		log.Infof("Failed to get the cluster group: %v, parentID: %v", groupName, parentGroupID)
		return
	}

	// get the node, pod, service, deployment info
	if rest.SubGroups != nil && len(rest.SubGroups) != 0 {
		wg := sync.WaitGroup{}
		wg.Add(len(rest.SubGroups))
		for _, subgroup := range rest.SubGroups {
			switch subgroup.Name {
			case constants.NodeDeviceGroupName:
				go func() {
					defer wg.Done()
					i.initSyncNodes(rest.ID)
					log.Infof("Finish syncing %v", constants.NodeDeviceGroupName)
				}()
			case constants.PodDeviceGroupName:
				go func() {
					defer wg.Done()
					i.initSyncPodsOrServicesOrDeploys(constants.PodDeviceGroupName, rest.ID)
					log.Infof("Finish syncing %v", constants.PodDeviceGroupName)
				}()
			case constants.ServiceDeviceGroupName:
				go func() {
					defer wg.Done()
					i.initSyncPodsOrServicesOrDeploys(constants.ServiceDeviceGroupName, rest.ID)
					log.Infof("Finish syncing %v", constants.ServiceDeviceGroupName)
				}()
			case constants.DeploymentDeviceGroupName:
				go func() {
					// Due to panic error in this call stack will crash the application; recovering those panics here could make our application robust.
					defer err.RecoverError("Sync deployments")
					defer wg.Done()
					i.initSyncPodsOrServicesOrDeploys(constants.DeploymentDeviceGroupName, rest.ID)
					log.Infof("Finish syncing %v", constants.DeploymentDeviceGroupName)
				}()
			default:
				func() {
					defer wg.Done()
					log.Infof("Unsupported group to sync, ignore it: %v", subgroup.Name)
				}()

			}
		}

		// wait the init sync processes finishing
		wg.Wait()
	}
	log.Infof("Finished syncing the resource devices")
}

func (i *InitSyncer) initSyncNodes(parentGroupID int32) {
	rest, err := devicegroup.Find(parentGroupID, constants.NodeDeviceGroupName, i.DeviceManager.LMClient)
	if err != nil || rest == nil {
		log.Warnf("Failed to get the node group")
		return
	}
	if rest.SubGroups == nil {
		return
	}

	//get node info from k8s
	nodesMap, err := node.GetNodesMap(i.DeviceManager.K8sClient)
	if err != nil || nodesMap == nil {
		log.Warnf("Failed to get the nodes from k8s, err: %v", err)
		return
	}

	for _, subGroup := range rest.SubGroups {
		// all the node device will be added to the group "ALL", so we only need to check it
		if subGroup.Name != constants.AllNodeDeviceGroupName {
			continue
		}
		i.syncDevices(constants.NodeDeviceGroupName, nodesMap, subGroup)
	}
}

func (i *InitSyncer) initSyncPodsOrServicesOrDeploys(deviceType string, parentGroupID int32) {
	rest, err := devicegroup.Find(parentGroupID, deviceType, i.DeviceManager.LMClient)
	if err != nil || rest == nil {
		log.Warnf("Failed to get the %s group", deviceType)
		return
	}
	if rest.SubGroups == nil {
		return
	}

	// loop every namespace
	for _, subGroup := range rest.SubGroups {
		//get pod/service info from k8s
		var deviceMap map[string]string
		if deviceType == constants.PodDeviceGroupName {
			deviceMap, err = pod.GetPodsMap(i.DeviceManager.K8sClient, subGroup.Name)
		} else if deviceType == constants.ServiceDeviceGroupName {
			deviceMap, err = service.GetServicesMap(i.DeviceManager.K8sClient, subGroup.Name)
		} else if deviceType == constants.DeploymentDeviceGroupName {
			deviceMap, err = deployment.GetDeploymentsMap(i.DeviceManager.K8sClient, subGroup.Name)
		} else {
			return
		}
		if err != nil || deviceMap == nil {
			log.Warnf("Failed to get the %s from k8s, namespace: %v, err: %v", deviceType, subGroup.Name, err)
			continue
		}

		// get and check all the devices in the group
		i.syncDevices(deviceType, deviceMap, subGroup)
	}
}

func (i *InitSyncer) syncDevices(resourceType string, resourcesMap map[string]string, subGroup *models.DeviceGroupData) {
	devices, err := i.DeviceManager.GetListByGroupID(subGroup.ID)
	if err != nil {
		log.Warnf("Failed to get the devices in the group: %v", subGroup.FullPath)
		return
	}
	if len(devices) == 0 {
		log.Warnf("There is no device in the group: %v", subGroup.FullPath)
		return
	}
	for _, device := range devices {
		// the "auto.clustername" property checking is used to prevent unexpected deletion of the normal non-k8s device
		// which may be assigned to the cluster group
		cps := device.CustomProperties
		autoClusterName := ""
		for _, cp := range cps {
			if *cp.Name == constants.K8sClusterNamePropertyKey {
				autoClusterName = *cp.Value
				break
			}
		}
		if autoClusterName != i.DeviceManager.Config().ClusterName {
			log.Infof("Ignore the device (%v) which does not have property %v:%v",
				*device.DisplayName, constants.K8sClusterNamePropertyKey, i.DeviceManager.Config().ClusterName)
			continue
		}

		_, exist := resourcesMap[*device.DisplayName]
		if !exist {
			log.Infof("Delete the non-exist %v device: %v", resourceType, *device.DisplayName)
			err := i.DeviceManager.DeleteByID(device.ID)
			if err != nil {
				log.Warnf("Failed to delete the device: %v", *device.DisplayName)
			}
		}
	}
}<|MERGE_RESOLUTION|>--- conflicted
+++ resolved
@@ -6,11 +6,7 @@
 	"github.com/logicmonitor/k8s-argus/pkg/constants"
 	"github.com/logicmonitor/k8s-argus/pkg/device"
 	"github.com/logicmonitor/k8s-argus/pkg/devicegroup"
-<<<<<<< HEAD
-	"github.com/logicmonitor/k8s-argus/pkg/err"
 	"github.com/logicmonitor/k8s-argus/pkg/watch/deployment"
-=======
->>>>>>> dfe477f0
 	"github.com/logicmonitor/k8s-argus/pkg/watch/node"
 	"github.com/logicmonitor/k8s-argus/pkg/watch/pod"
 	"github.com/logicmonitor/k8s-argus/pkg/watch/service"
@@ -62,8 +58,6 @@
 				}()
 			case constants.DeploymentDeviceGroupName:
 				go func() {
-					// Due to panic error in this call stack will crash the application; recovering those panics here could make our application robust.
-					defer err.RecoverError("Sync deployments")
 					defer wg.Done()
 					i.initSyncPodsOrServicesOrDeploys(constants.DeploymentDeviceGroupName, rest.ID)
 					log.Infof("Finish syncing %v", constants.DeploymentDeviceGroupName)
